package sql

import (
	"context"
	"database/sql"
	"time"

	"github.com/gobuffalo/pop/v6"
	"github.com/gofrs/uuid"
	"github.com/ory/x/sqlcon"
	"github.com/pkg/errors"

	"github.com/ory/keto/internal/namespace"
	"github.com/ory/keto/internal/relationtuple"
	"github.com/ory/keto/internal/x"
)

type (
	RelationTuple struct {
		// An ID field is required to make pop happy. The actual ID is a composite primary key.
		ID                    uuid.UUID      `db:"shard_id"`
		NetworkID             uuid.UUID      `db:"nid"`
		NamespaceID           int32          `db:"namespace_id"`
		Object                uuid.UUID      `db:"object"`
		Relation              string         `db:"relation"`
		SubjectID             uuid.NullUUID  `db:"subject_id"`
		SubjectSetNamespaceID sql.NullInt32  `db:"subject_set_namespace_id"`
		SubjectSetObject      uuid.NullUUID  `db:"subject_set_object"`
		SubjectSetRelation    sql.NullString `db:"subject_set_relation"`
		CommitTime            time.Time      `db:"commit_time"`
	}
	relationTuples []*RelationTuple
)

func (relationTuples) TableName(_ context.Context) string {
	return "keto_relation_tuples"
}

func (RelationTuple) TableName(_ context.Context) string {
	return "keto_relation_tuples"
}

func (r *RelationTuple) toInternal(ctx context.Context, nm namespace.Manager, p *Persister) (*relationtuple.InternalRelationTuple, error) {
	if r == nil {
		return nil, nil
	}

	n, err := p.GetNamespaceByID(ctx, r.NamespaceID)
	if err != nil {
		return nil, err
	}

	rt := &relationtuple.InternalRelationTuple{
		Relation:  r.Relation,
		Object:    r.Object,
		Namespace: n.Name,
	}

	if r.SubjectID.Valid {
		rt.Subject = &relationtuple.SubjectID{
			ID: r.SubjectID.String,
		}
	} else {
		n, err := p.GetNamespaceByID(ctx, r.SubjectSetNamespaceID.Int32)
		if err != nil {
			return nil, err
		}
		sn, err := nm.GetNamespaceByConfigID(ctx, n.ID)
		if err != nil {
			return nil, err
		}
		rt.Subject = &relationtuple.SubjectSet{
			Namespace: sn.Name,
			Object:    r.SubjectSetObject.String,
			Relation:  r.SubjectSetRelation.String,
		}
	}

	return rt, nil
}

func (r *RelationTuple) insertSubject(ctx context.Context, p *Persister, s relationtuple.Subject) error {
	switch st := s.(type) {
	case *relationtuple.SubjectID:
		r.SubjectID = sql.NullString{
			String: st.ID,
			Valid:  true,
		}
		r.SubjectSetNamespaceID = sql.NullInt32{}
		r.SubjectSetObject = sql.NullString{}
		r.SubjectSetRelation = sql.NullString{}
	case *relationtuple.SubjectSet:
		n, err := p.GetNamespaceByName(ctx, st.Namespace)
		if err != nil {
			return err
		}

		r.SubjectID = sql.NullString{}
		r.SubjectSetNamespaceID = sql.NullInt32{
			Int32: n.ID,
			Valid: true,
		}
		r.SubjectSetObject = sql.NullString{
			String: st.Object,
			Valid:  true,
		}
		r.SubjectSetRelation = sql.NullString{
			String: st.Relation,
			Valid:  true,
		}
	}
	return nil
}

func (r *RelationTuple) FromInternal(ctx context.Context, p *Persister, rt *relationtuple.InternalRelationTuple) error {
	ctx, span := p.d.Tracer(ctx).Tracer().Start(ctx, "persistence.sql.FromInternal")
	defer span.End()

	n, err := p.GetNamespaceByName(ctx, rt.Namespace)
	if err != nil {
		return err
	}

	r.NamespaceID = n.ID
	r.Object = rt.Object
	r.Relation = rt.Relation

	return r.insertSubject(ctx, p, rt.Subject)
}

func (p *Persister) InsertRelationTuple(ctx context.Context, rel *relationtuple.InternalRelationTuple) error {
	ctx, span := p.d.Tracer(ctx).Tracer().Start(ctx, "persistence.sql.InsertRelationTuple")
	defer span.End()

	if rel.Subject == nil {
		return errors.WithStack(relationtuple.ErrNilSubject)
	}

	p.d.Logger().WithFields(rel.ToLoggerFields()).Trace("creating in database")

	rt := &RelationTuple{
		ID:         uuid.Must(uuid.NewV4()),
		CommitTime: time.Now(),
	}
	if err := rt.FromInternal(ctx, p, rel); err != nil {
		return err
	}

	if err := sqlcon.HandleError(
		p.CreateWithNetwork(ctx, rt),
	); err != nil {
		return err
	}
	return nil
}

func (p *Persister) whereSubject(ctx context.Context, q *pop.Query, sub relationtuple.Subject) error {
	switch s := sub.(type) {
	case *relationtuple.SubjectID:
		q.
			Where("subject_id = ?", s.ID).
			// NULL checks to leverage partial indexes
			Where("subject_set_namespace_id IS NULL").
			Where("subject_set_object IS NULL").
			Where("subject_set_relation IS NULL")
	case *relationtuple.SubjectSet:
		n, err := p.GetNamespaceByName(ctx, s.Namespace)
		if err != nil {
			return err
		}

		q.
			Where("subject_set_namespace_id = ?", n.ID).
			Where("subject_set_object = ?", s.Object).
			Where("subject_set_relation = ?", s.Relation).
			// NULL checks to leverage partial indexes
			Where("subject_id IS NULL")
	case nil:
		return errors.WithStack(relationtuple.ErrNilSubject)
	}
	return nil
}

func (p *Persister) whereQuery(ctx context.Context, q *pop.Query, rq *relationtuple.RelationQuery) error {
	if rq.Namespace != "" {
		n, err := p.GetNamespaceByName(ctx, rq.Namespace)
		if err != nil {
			return err
		}
		q.Where("namespace_id = ?", n.ID)
	}
	if rq.Object != "" {
		q.Where("object = ?", rq.Object)
	}
	if rq.Relation != "" {
		q.Where("relation = ?", rq.Relation)
	}
	if s := rq.Subject(); s != nil {
		if err := p.whereSubject(ctx, q, s); err != nil {
			return err
		}
	}
	return nil
}

func (p *Persister) DeleteRelationTuples(ctx context.Context, rs ...*relationtuple.InternalRelationTuple) error {
<<<<<<< HEAD
=======
	ctx, span := p.d.Tracer(ctx).Tracer().Start(ctx, "persistence.sql.DeleteRelationTuples")
	defer span.End()

>>>>>>> eb62c507
	return p.Transaction(ctx, func(ctx context.Context, _ *pop.Connection) error {
		for _, r := range rs {
			n, err := p.GetNamespaceByName(ctx, r.Namespace)
			if err != nil {
				return err
			}

			q := p.QueryWithNetwork(ctx).
				Where("namespace_id = ?", n.ID).
				Where("object = ?", r.Object).
				Where("relation = ?", r.Relation)
			if err := p.whereSubject(ctx, q, r.Subject); err != nil {
				return err
			}

			if err := q.Delete(&RelationTuple{}); err != nil {
				return err
			}
		}

		return nil
	})
}

func (p *Persister) DeleteAllRelationTuples(ctx context.Context, query *relationtuple.RelationQuery) error {
<<<<<<< HEAD
=======
	ctx, span := p.d.Tracer(ctx).Tracer().Start(ctx, "persistence.sql.DeleteAllRelationTuples")
	defer span.End()

>>>>>>> eb62c507
	return p.Transaction(ctx, func(ctx context.Context, _ *pop.Connection) error {
		sqlQuery := p.QueryWithNetwork(ctx)
		err := p.whereQuery(ctx, sqlQuery, query)
		if err != nil {
			return err
		}

		var res relationTuples
		return sqlQuery.Delete(&res)
	})
}

func (p *Persister) GetRelationTuples(ctx context.Context, query *relationtuple.RelationQuery, options ...x.PaginationOptionSetter) ([]*relationtuple.InternalRelationTuple, string, error) {
	ctx, span := p.d.Tracer(ctx).Tracer().Start(ctx, "persistence.sql.GetRelationTuples")
	defer span.End()

	pagination, err := internalPaginationFromOptions(options...)
	if err != nil {
		return nil, "", err
	}

	nm, err := p.d.Config(ctx).NamespaceManager()
	if err != nil {
		return nil, "", err
	}

	sqlQuery := p.QueryWithNetwork(ctx).
		Order("nid, namespace_id, object, relation, subject_id, subject_set_namespace_id, subject_set_object, subject_set_relation, commit_time").
		Paginate(pagination.Page, pagination.PerPage)

	err = p.whereQuery(ctx, sqlQuery, query)
	if err != nil {
		return nil, "", err
	}
	var res relationTuples
	if err := sqlQuery.All(&res); err != nil {
		return nil, "", sqlcon.HandleError(err)
	}

	nextPageToken := pagination.encodeNextPageToken()
	if sqlQuery.Paginator.Page >= sqlQuery.Paginator.TotalPages {
		nextPageToken = ""
	}

	internalRes := make([]*relationtuple.InternalRelationTuple, len(res))
	for i, r := range res {
		var err error
		internalRes[i], err = r.toInternal(ctx, nm, p)
		if err != nil {
			return nil, "", err
		}
	}

	return internalRes, nextPageToken, nil
}

func (p *Persister) WriteRelationTuples(ctx context.Context, rs ...*relationtuple.InternalRelationTuple) error {
	ctx, span := p.d.Tracer(ctx).Tracer().Start(ctx, "persistence.sql.WriteRelationTuples")
	defer span.End()

	return p.Transaction(ctx, func(ctx context.Context, _ *pop.Connection) error {
		for _, r := range rs {
			if err := p.InsertRelationTuple(ctx, r); err != nil {
				return err
			}
		}
		return nil
	})
}

func (p *Persister) TransactRelationTuples(ctx context.Context, ins []*relationtuple.InternalRelationTuple, del []*relationtuple.InternalRelationTuple) error {
	ctx, span := p.d.Tracer(ctx).Tracer().Start(ctx, "persistence.sql.TransactRelationTuples")
	defer span.End()

	return p.Transaction(ctx, func(ctx context.Context, _ *pop.Connection) error {
		if err := p.WriteRelationTuples(ctx, ins...); err != nil {
			return err
		}
		return p.DeleteRelationTuples(ctx, del...)
	})
}<|MERGE_RESOLUTION|>--- conflicted
+++ resolved
@@ -204,12 +204,9 @@
 }
 
 func (p *Persister) DeleteRelationTuples(ctx context.Context, rs ...*relationtuple.InternalRelationTuple) error {
-<<<<<<< HEAD
-=======
 	ctx, span := p.d.Tracer(ctx).Tracer().Start(ctx, "persistence.sql.DeleteRelationTuples")
 	defer span.End()
 
->>>>>>> eb62c507
 	return p.Transaction(ctx, func(ctx context.Context, _ *pop.Connection) error {
 		for _, r := range rs {
 			n, err := p.GetNamespaceByName(ctx, r.Namespace)
@@ -235,12 +232,9 @@
 }
 
 func (p *Persister) DeleteAllRelationTuples(ctx context.Context, query *relationtuple.RelationQuery) error {
-<<<<<<< HEAD
-=======
 	ctx, span := p.d.Tracer(ctx).Tracer().Start(ctx, "persistence.sql.DeleteAllRelationTuples")
 	defer span.End()
 
->>>>>>> eb62c507
 	return p.Transaction(ctx, func(ctx context.Context, _ *pop.Connection) error {
 		sqlQuery := p.QueryWithNetwork(ctx)
 		err := p.whereQuery(ctx, sqlQuery, query)
