--- conflicted
+++ resolved
@@ -112,11 +112,6 @@
 		return errors.WithStack(relationtuple.ErrNilSubject)
 	}
 
-<<<<<<< HEAD
-	p.d.Logger().Trace("creating tuples in database")
-
-=======
->>>>>>> fd439bd7
 	rt := &RelationTuple{
 		ID:         uuid.Must(uuid.NewV4()),
 		CommitTime: time.Now(),
