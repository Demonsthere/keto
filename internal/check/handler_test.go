--- conflicted
+++ resolved
@@ -65,73 +65,6 @@
 	ts := httptest.NewServer(r)
 	defer ts.Close()
 
-<<<<<<< HEAD
-	t.Run("case=returns bad request on malformed int", func(t *testing.T) {
-		resp, err := ts.Client().Get(ts.URL + check.RouteBase + "?max-depth=foo")
-		require.NoError(t, err)
-
-		assert.Equal(t, http.StatusBadRequest, resp.StatusCode)
-		body, err := io.ReadAll(resp.Body)
-		require.NoError(t, err)
-		assert.Contains(t, string(body), "invalid syntax")
-	})
-
-	t.Run("case=returns bad request on malformed input", func(t *testing.T) {
-		resp, err := ts.Client().Get(ts.URL + check.RouteBase + "?" + url.Values{
-			"subject": {"not#a valid userset rewrite"},
-		}.Encode())
-		require.NoError(t, err)
-
-		assert.Equal(t, http.StatusBadRequest, resp.StatusCode)
-	})
-
-	t.Run("case=returns bad request on missing subject", func(t *testing.T) {
-		resp, err := ts.Client().Get(ts.URL + check.RouteBase)
-		require.NoError(t, err)
-
-		assert.Equal(t, http.StatusBadRequest, resp.StatusCode)
-		body, err := io.ReadAll(resp.Body)
-		require.NoError(t, err)
-		assert.Contains(t, string(body), "Subject has to be specified")
-	})
-
-	t.Run("case=returns denied on unknown namespace", func(t *testing.T) {
-		resp, err := ts.Client().Get(ts.URL + check.RouteBase + "?" + url.Values{
-			"namespace":  {"not " + nspaces[0].Name},
-			"subject_id": {"foo"},
-		}.Encode())
-		require.NoError(t, err)
-
-		assertDenied(t, resp)
-	})
-
-	t.Run("case=returns allowed", func(t *testing.T) {
-		rt := &relationtuple.InternalRelationTuple{
-			Namespace: nspaces[0].Name,
-			Object:    "o",
-			Relation:  "r",
-			Subject:   &relationtuple.SubjectID{ID: "s"},
-		}
-		relationtuple.MapAndWriteTuples(t, reg, rt)
-
-		q, err := rt.ToURLQuery()
-		require.NoError(t, err)
-		resp, err := ts.Client().Get(ts.URL + check.RouteBase + "?" + q.Encode())
-		require.NoError(t, err)
-
-		assertAllowed(t, resp)
-	})
-
-	t.Run("case=returns denied", func(t *testing.T) {
-		resp, err := ts.Client().Get(ts.URL + check.RouteBase + "?" + url.Values{
-			"namespace":  {nspaces[0].Name},
-			"subject_id": {"foo"},
-		}.Encode())
-		require.NoError(t, err)
-
-		assertDenied(t, resp)
-	})
-=======
 	for _, suite := range []struct {
 		name         string
 		base         string
@@ -189,7 +122,7 @@
 					Relation:  "r",
 					Subject:   &relationtuple.SubjectID{ID: "s"},
 				}
-				require.NoError(t, reg.RelationTupleManager().WriteRelationTuples(context.Background(), rt))
+				relationtuple.MapAndWriteTuples(t, reg, rt)
 
 				q, err := rt.ToURLQuery()
 				require.NoError(t, err)
@@ -210,5 +143,4 @@
 			})
 		})
 	}
->>>>>>> 07d0fbda
 }