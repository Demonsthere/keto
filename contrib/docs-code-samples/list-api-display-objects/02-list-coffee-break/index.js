--- conflicted
+++ resolved
@@ -22,12 +22,8 @@
       resp
         .getRelationTuplesList()
         .map((tuple) => tuple.getSubject().getId())
-<<<<<<< HEAD
         .sort((a, b) => (a < b ? -1 : 1))
-        .join('\n')
-=======
         .join("\n"),
->>>>>>> fdeb32d9
     )
   }
 })