--- conflicted
+++ resolved
@@ -29,12 +29,7 @@
 
   writeClient.transactRelationTuples(writeRequest, (err) => {
     if (err) {
-<<<<<<< HEAD
-      console.log('Unexpected err', err)
-=======
       console.log("Unexpected err", err)
-      return 1
->>>>>>> fdeb32d9
     }
   })
 })